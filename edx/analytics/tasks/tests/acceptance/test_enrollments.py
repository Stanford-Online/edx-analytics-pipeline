--- conflicted
+++ resolved
@@ -11,15 +11,9 @@
 from ddt import ddt, data
 import pandas
 
-<<<<<<< HEAD
-from edx.analytics.tasks.enrollments import EnrollmentSummaryRecord
-from edx.analytics.tasks.tests.acceptance import AcceptanceTestCase
-from edx.analytics.tasks.url import url_path_join
-=======
 from edx.analytics.tasks.insights.enrollments import EnrollmentSummaryRecord
 from edx.analytics.tasks.tests.acceptance import AcceptanceTestCase
 from edx.analytics.tasks.util.url import url_path_join
->>>>>>> 3dd1036d
 
 log = logging.getLogger(__name__)
 
@@ -47,12 +41,9 @@
             url_path_join(self.warehouse_path, 'course_catalog_raw', 'dt={}'.format(self.CATALOG_DATE),
                           'course_catalog.json')
         )
-<<<<<<< HEAD
-=======
         self.import_db.execute_sql_file(
             os.path.join(self.data_dir, 'input', 'load_grades_persistentcoursegrade.sql')
         )
->>>>>>> 3dd1036d
 
     @data(True, False)
     def test_table_generation(self, enable_course_catalog):
@@ -80,18 +71,6 @@
         expected = [
             ['course-v1:edX+Open_DemoX+edx_demo_course2', 'All about acceptance testing!', 'edX+Open_DemoX',
              datetime.datetime(2016, 6, 1), datetime.datetime(2016, 9, 1), 'self_paced', 'Archived',
-<<<<<<< HEAD
-             'honor', 1, 1, 1],
-            ['course-v1:edX+Open_DemoX+edx_demo_course2', 'All about acceptance testing!', 'edX+Open_DemoX',
-             datetime.datetime(2016, 6, 1), datetime.datetime(2016, 9, 1), 'self_paced', 'Archived',
-             'verified', 1, 1, 1],
-            ['edX/Open_DemoX/edx_demo_course', 'All about acceptance testing!', 'edX+Open_DemoX',
-             datetime.datetime(2016, 9, 1), datetime.datetime(2016, 12, 1), 'instructor_paced', 'Current',
-             'honor', 0, 0, 3],
-            ['edX/Open_DemoX/edx_demo_course', 'All about acceptance testing!', 'edX+Open_DemoX',
-             datetime.datetime(2016, 9, 1), datetime.datetime(2016, 12, 1), 'instructor_paced', 'Current',
-             'verified', 0, 0, 2],
-=======
              'honor', 1, 1, 1, 0],
             ['course-v1:edX+Open_DemoX+edx_demo_course2', 'All about acceptance testing!', 'edX+Open_DemoX',
              datetime.datetime(2016, 6, 1), datetime.datetime(2016, 9, 1), 'self_paced', 'Archived',
@@ -102,7 +81,6 @@
             ['edX/Open_DemoX/edx_demo_course', 'All about acceptance testing!', 'edX+Open_DemoX',
              datetime.datetime(2016, 9, 1), datetime.datetime(2016, 12, 1), 'instructor_paced', 'Current',
              'verified', 0, 0, 2, 0],
->>>>>>> 3dd1036d
         ]
         if not enable_course_catalog:
             # remove catalog data
@@ -115,23 +93,14 @@
 
     def validate_enrollment_summary_table(self, enable_course_catalog):
         """Assert the summary table is as expected."""
-<<<<<<< HEAD
-        columns = ['course_id', 'catalog_course_title', 'catalog_course', 'start_time', 'end_time', 'pacing_type',
-                   'availability', 'enrollment_mode', 'count', 'count_change_7_days', 'cumulative_count', ]
-=======
         columns = ['course_id', 'catalog_course_title', 'catalog_course', 'start_time', 'end_time',
                    'pacing_type', 'availability', 'enrollment_mode',
                    'count', 'count_change_7_days', 'cumulative_count', 'passing_users']
->>>>>>> 3dd1036d
         with self.export_db.cursor() as cursor:
             cursor.execute(
                 '''
                   SELECT {columns}
-<<<<<<< HEAD
-                  FROM course_meta_summary_enrollment
-=======
                   FROM   course_meta_summary_enrollment
->>>>>>> 3dd1036d
                 '''.format(columns=','.join(columns))
             )
             results = cursor.fetchall()

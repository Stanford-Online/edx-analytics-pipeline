"""
Tests for tasks that calculate answer distributions.

"""
import json
import StringIO
import hashlib
import os
import tempfile
import shutil
import math

from mock import Mock, call
from opaque_keys.edx.locator import CourseLocator

from edx.analytics.tasks.answer_dist import (
    ProblemCheckEventMixin,
    AnswerDistributionPerCourseMixin,
    AnswerDistributionOneFilePerCourseTask,
    try_str_to_float,
)
from edx.analytics.tasks.tests import unittest
from edx.analytics.tasks.tests.config import with_luigi_config, OPTION_REMOVED
from edx.analytics.tasks.tests.map_reduce_mixins import MapperTestMixin, ReducerTestMixin
from edx.analytics.tasks.tests.opaque_key_mixins import InitializeOpaqueKeysMixin, InitializeLegacyKeysMixin


<<<<<<< HEAD
class ProblemCheckEventBaseTest(unittest.TestCase):
=======
class ProblemCheckEventBaseTest(MapperTestMixin, ReducerTestMixin, unittest.TestCase):
>>>>>>> 330f910b
    """Base test class for testing ProblemCheckEventMixin."""

    def initialize_ids(self):
        """Define set of id values for use in tests."""
        raise NotImplementedError

    def setUp(self):
        self.task_class = ProblemCheckEventMixin
        super(ProblemCheckEventBaseTest, self).setUp()

        self.initialize_ids()
<<<<<<< HEAD
        self.task = ProblemCheckEventMixin()
=======
>>>>>>> 330f910b
        self.username = 'test_user'
        self.user_id = 24
        self.timestamp = "2013-12-17T15:38:32.805444"
        self.earlier_timestamp = "2013-12-15T15:38:32.805444"
<<<<<<< HEAD
        self.key = (self.course_id, self.problem_id, self.username)

    def _create_event_log_line(self, **kwargs):
        """Create an event log with test values, as a JSON string."""
        return json.dumps(self._create_event_dict(**kwargs))
=======
        self.reduce_key = (self.course_id, self.problem_id, self.username)  # pylint: disable=no-member
>>>>>>> 330f910b

    def _create_event_data_dict(self, **kwargs):
        """Returns event data dict with test values."""
        event_data = {
            "problem_id": self.problem_id,
            "attempts": 2,
            "answers": {self.answer_id: "3"},
            "correct_map": {
                self.answer_id: {
                    "queuestate": None,
                    "npoints": None,
                    "msg": "",
                    "correctness": "incorrect",
                    "hintmode": None,
                    "hint": ""
                },
            },
            "state": {
                "input_state": {self.answer_id: None},
                "correct_map": None,
                "done": False,
                "seed": 1,
                "student_answers": {self.answer_id: "1"},
            },
            "grade": 0,
            "max_grade": 1,
            "success": "incorrect",
        }
        self._update_with_kwargs(event_data, **kwargs)
        return event_data

    @staticmethod
    def _update_with_kwargs(data_dict, **kwargs):
        """Updates a dict from kwargs only if it modifies a top-level value."""
        for key, value in kwargs.iteritems():
            if key in data_dict:
                data_dict[key] = value

    def _create_event_context(self, **kwargs):
        """Returns context dict with test values."""
        context = {
            "course_id": self.course_id,
            "org_id": self.org_id,
            "user_id": self.user_id,
        }
        self._update_with_kwargs(context, **kwargs)
        return context

    def _create_problem_data_dict(self, **kwargs):
        """Returns problem_data with test values."""
        problem_data = self._create_event_data_dict(**kwargs)
        problem_data['timestamp'] = self.timestamp
        problem_data['username'] = self.username
        problem_data['context'] = self._create_event_context(**kwargs)

        self._update_with_kwargs(problem_data, **kwargs)
        return problem_data

    def create_event_dict(self, **kwargs):
        """Create an event log with test values, as a dict."""
        # Define default values for event log entry.
        event_dict = {
            "username": self.username,
            "host": "test_host",
            "event_source": "server",
            "event_type": "problem_check",
            "context": self._create_event_context(**kwargs),
            "time": "{0}+00:00".format(self.timestamp),
            "ip": "127.0.0.1",
            "event": self._create_event_data_dict(**kwargs),
            "agent": "blah, blah, blah",
            "page": None
        }

        self._update_with_kwargs(event_dict, **kwargs)
        return event_dict


class ProblemCheckEventMapTest(InitializeOpaqueKeysMixin, ProblemCheckEventBaseTest):
    """Tests to verify that event log parsing by mapper works correctly."""

    def test_non_problem_check_event(self):
        line = 'this is garbage'
        self.assert_no_map_output_for(line)

    def test_unparseable_problem_check_event(self):
        line = 'this is garbage but contains problem_check'
        self.assert_no_map_output_for(line)

    def test_browser_event_source(self):
        line = self.create_event_log_line(event_source='browser')
        self.assert_no_map_output_for(line)

    def test_missing_event_source(self):
        line = self.create_event_log_line(event_source=None)
        self.assert_no_map_output_for(line)

    def test_missing_username(self):
        line = self.create_event_log_line(username=None)
        self.assert_no_map_output_for(line)

    def test_missing_event_type(self):
        # Here, we make the event as a dictionary so we can edit individual attributes of the event.
        event_dict = self.create_event_dict()
        event_dict['old_event_type'] = event_dict['event_type']
        del event_dict['event_type']
        line = json.dumps(event_dict)
        self.assert_no_map_output_for(line)

    def test_implicit_problem_check_event_type(self):
        line = self.create_event_log_line(event_type='implicit/event/ending/with/problem_check')
        self.assert_no_map_output_for(line)

    def test_bad_datetime(self):
        line = self.create_event_log_line(time='this is a bogus time')
        self.assert_no_map_output_for(line)

    def test_bad_event_data(self):
        line = self.create_event_log_line(event=["not an event"])
        self.assert_no_map_output_for(line)

    def test_missing_course_id(self):
        line = self.create_event_log_line(context={})
        self.assert_no_map_output_for(line)

    def test_illegal_course_id(self):
        line = self.create_event_log_line(course_id=";;;;bad/id/val")
        self.assert_no_map_output_for(line)

    def test_missing_problem_id(self):
        line = self.create_event_log_line(problem_id=None)
        self.assert_no_map_output_for(line)

    def test_missing_context(self):
        line = self.create_event_log_line(context=None)
        self.assert_no_map_output_for(line)

    def test_invalid_answer_id(self):
        self.answer_id = 'foo\nbar'
        line = self.create_event_log_line()
        self.assert_no_map_output_for(line)

    def test_invalid_answer_id_with_tab(self):
        self.answer_id = 'foo\tbar'
        line = self.create_event_log_line()
        self.assert_no_map_output_for(line)

    def test_good_problem_check_event(self):
        # Here, we make the event as a dictionary since we're comparing based on dictionaries anyway.
        event = self.create_event_dict()
        line = json.dumps(event)
        expected_data = self._create_problem_data_dict()
        # Apparently the output of json.dumps() is not consistent enough
        # to compare, due to ordering issues.  So compare the dicts
        # rather than the JSON strings.
        self.assert_single_map_output_load_jsons(line, self.reduce_key, (self.timestamp, expected_data))


class ProblemCheckEventLegacyMapTest(InitializeLegacyKeysMixin, ProblemCheckEventMapTest):
    """Run same mapper() tests, but using legacy values for keys."""
    pass


class ProblemCheckEventReduceTest(InitializeOpaqueKeysMixin, ProblemCheckEventBaseTest):
    """
    Verify that ProblemCheckEventMixin.reduce() works correctly.
    """

    def _check_output(self, inputs, expected):
        """
        Compare generated with expected output; we define an explicit check_output to meet the needs of answer
        distribution checking.

        Args:
            inputs: array of values to pass to reducer
                for hard-coded key.
            expected:  dict of expected answer data, with
                answer_id as key.

        """
        reducer_output = self._get_reducer_output(inputs)
        self.assertEquals(len(reducer_output), len(expected))
        for key, value in reducer_output:
            course_id, answer_id = key
            timestamp, answer_data = value
            answer_data = json.loads(answer_data)
<<<<<<< HEAD
            expected_key = "{}_{}".format(answer_id, int(answer_data["is_first_event"]))
=======
            expected_key = "{}_{}".format(answer_id, answer_data["attempt_category"])
>>>>>>> 330f910b
            self.assertEquals(course_id, self.course_id)
            self.assertEquals(timestamp, self.timestamp)
            self.assertTrue(expected_key in expected)
            self.assertEquals(answer_data, expected.get(expected_key))

    def _add_second_answer(self, problem_data, answer_id=None):
        """Adds a second answer to an existing problem check event."""
        if answer_id is None:
            answer_id = self.second_answer_id
        problem_data['answers'][answer_id] = "4"
        problem_data['correct_map'][answer_id] = {
            "correctness": "incorrect",
        }

    def _get_answer_data(self, **kwargs):
        """Returns expected answer data returned by the reducer."""
        answer_data = {
            "answer_value_id": "3",
            "problem_display_name": None,
            "variant": 1,
            "correct": False,
            "problem_id": self.problem_id,
            "attempt_category": 'last',
        }
        answer_data.update(**kwargs)
        return answer_data

    def _create_submission_problem_data_dict(self, **kwargs):
        """Returns problem event data with test values for 'submission'."""
        problem_data = self._create_problem_data_dict(**kwargs)
        problem_data_submission = {
            self.answer_id: {
                "input_type": "formulaequationinput",
                "question": "Enter the number of fingers on a human hand",
                "response_type": "numericalresponse",
                "answer": "3",
                "variant": "",
                "correct": False
            },
        }
        self._update_with_kwargs(problem_data_submission, **kwargs)
        if 'answer_value_id' in kwargs:
            problem_data_submission[self.answer_id]['answer_value_id'] = kwargs['answer_value_id']
        problem_data['submission'] = problem_data_submission
        return problem_data

    def _get_answer_data_from_submissions(self, problem_data, **kwargs):
        """Returns expected answer data returned by the reducer, given the event's data."""

        answer_data = {}
<<<<<<< HEAD
        
        first_submission = problem_data[0]['submission']
        last_submission = problem_data[-1]['submission']

        def insert_answer_data(submission, is_first):
            """ 
            Inserts each response included in submission into the expected answer data dictionary. 

            Args:
                submission: dictionary of all responses submitted at once for a user
                is_first: a boolean that is True for a user's first submission and False otherwise
=======
        first_submission = problem_data[0]['submission']
        last_submission = problem_data[-1]['submission']

        def insert_answer_data(submission, attempt_category):
            """
            Inserts each response included in submission into the expected answer data dictionary.

            Args:
                submission: dictionary of all responses submitted at once for a user
                attempt_category: a string that is 'first' for a user's first submission and 'last' otherwise
>>>>>>> 330f910b
            """
            for answer_id, submission_data in submission.iteritems():
                answer_id_data = {
                    "answer": submission_data['answer'],
                    "problem_display_name": None,
                    "variant": submission_data['variant'],
                    "correct": submission_data['correct'],
                    "input_type": submission_data['input_type'],
                    "response_type": submission_data['response_type'],
                    "question": submission_data['question'],
                    "problem_id": self.problem_id,
<<<<<<< HEAD
                    "is_first_event": is_first,
=======
                    "attempt_category": attempt_category,
>>>>>>> 330f910b
                }
                if 'answer_value_id' in submission_data:
                    answer_id_data['answer_value_id'] = submission_data['answer_value_id']

                self._update_with_kwargs(answer_id_data, **kwargs)
<<<<<<< HEAD
                answer_data[self._get_submission_data_key(answer_id, is_first)] = answer_id_data

        insert_answer_data(first_submission, is_first=1)
        insert_answer_data(last_submission, is_first=0)
=======
                answer_data[self._get_submission_data_key(answer_id, attempt_category)] = answer_id_data

        insert_answer_data(first_submission, attempt_category='first')
        insert_answer_data(last_submission, attempt_category='last')
>>>>>>> 330f910b

        return answer_data

    def _augment_single_submission_data(self, answer_data):
        """ Replicate response of ProblemCheckEventMixin.reduce on single submission. """
        first_response = answer_data.copy()
        last_response = answer_data.copy()

<<<<<<< HEAD
        first_response['is_first_event'] = 1
        last_response['is_first_event'] = 0

        return first_response, last_response

    def _get_submission_data_key(self, answer_id, is_first):
        """ Construct key to distinguish identical first and last responses. """
        return "{id}_{is_first}".format(id=answer_id, is_first=is_first)
=======
        first_response['attempt_category'] = 'first'
        last_response['attempt_category'] = 'last'

        return first_response, last_response

    def _get_submission_data_key(self, answer_id, attempt_category):
        """ Construct key to distinguish identical first and last responses. """
        return "{id}_{category}".format(id=answer_id, category=attempt_category)
>>>>>>> 330f910b

    def test_no_events(self):
        self.assert_no_output([])

    def test_one_answer_event(self):
        problem_data = self._create_problem_data_dict()
        input_data = (self.timestamp, json.dumps(problem_data))
        answer_data = self._get_answer_data()
        first, last = self._augment_single_submission_data(answer_data)

<<<<<<< HEAD
        self._check_output([input_data], {
                self._get_submission_data_key(self.answer_id, 1): first,
                self._get_submission_data_key(self.answer_id, 0): last,
=======
        self._check_output(
            [input_data],
            {
                self._get_submission_data_key(self.answer_id, 'first'): first,
                self._get_submission_data_key(self.answer_id, 'last'): last,
>>>>>>> 330f910b
            }
        )

    def test_one_correct_answer_event(self):
        problem_data = self._create_problem_data_dict(
            correct_map={self.answer_id: {"correctness": "correct"}}
        )
        input_data = (self.timestamp, json.dumps(problem_data))
        answer_data = self._get_answer_data(correct=True)
        first, last = self._augment_single_submission_data(answer_data)
<<<<<<< HEAD
=======

        self._check_output(
            [input_data],
            {
                self._get_submission_data_key(self.answer_id, 'first'): first,
                self._get_submission_data_key(self.answer_id, 'last'): last,
            }
        )
>>>>>>> 330f910b

        self._check_output([input_data], {
                self._get_submission_data_key(self.answer_id, 1): first,
                self._get_submission_data_key(self.answer_id, 0): last,
            }
        )
    def test_one_submission_event(self):
        problem_data = self._create_submission_problem_data_dict()
        input_data = (self.timestamp, json.dumps(problem_data))
        answer_data = self._get_answer_data_from_submissions([problem_data])
        self._check_output([input_data], answer_data)

    def test_one_submission_with_value_id(self):
        problem_data = self._create_submission_problem_data_dict(answer=3, answer_value_id='choice_3')
        input_data = (self.timestamp, json.dumps(problem_data))
        answer_data = self._get_answer_data_from_submissions([problem_data])
        self._check_output([input_data], answer_data)

    def test_one_submission_with_variant(self):
        problem_data = self._create_submission_problem_data_dict(variant=629)
        input_data = (self.timestamp, json.dumps(problem_data))
        answer_data = self._get_answer_data_from_submissions([problem_data])
        self._check_output([input_data], answer_data)

    def test_two_answer_event(self):
        problem_data = self._create_problem_data_dict()
        self._add_second_answer(problem_data)
        input_data = (self.timestamp, json.dumps(problem_data))

        answer_data = self._get_answer_data()
        first_answer, last_answer = self._augment_single_submission_data(answer_data)

        answer_data_2 = self._get_answer_data(answer_value_id="4")
        first_answer_2, last_answer_2 = self._augment_single_submission_data(answer_data_2)

        self._check_output([input_data], {
<<<<<<< HEAD
            self._get_submission_data_key(self.answer_id, 1): first_answer, 
            self._get_submission_data_key(self.second_answer_id, 1): first_answer_2,
            self._get_submission_data_key(self.answer_id, 0): last_answer,
            self._get_submission_data_key(self.second_answer_id, 0): last_answer_2,
=======
            self._get_submission_data_key(self.answer_id, 'first'): first_answer,
            self._get_submission_data_key(self.second_answer_id, 'first'): first_answer_2,
            self._get_submission_data_key(self.answer_id, 'last'): last_answer,
            self._get_submission_data_key(self.second_answer_id, 'last'): last_answer_2,
>>>>>>> 330f910b
        })

    def test_two_answer_submission_event(self):
        problem_data = self._create_submission_problem_data_dict()
        problem_data_2 = self._create_submission_problem_data_dict(
            answer='4',
            variant=629,
            question="Enter the number of fingers on the other hand"
        )
        for key in ['answers', 'correct_map', 'submission']:
            problem_data[key][self.second_answer_id] = problem_data_2[key][self.answer_id]

        input_data = (self.timestamp, json.dumps(problem_data))
        answer_data = self._get_answer_data_from_submissions([problem_data])
        self._check_output([input_data], answer_data)

    def test_two_submission_event(self):
        problem_data = self._create_submission_problem_data_dict()
        problem_data_2 = self._create_submission_problem_data_dict(
            answer='7',
            time=self.earlier_timestamp,
        )

        input_data = [
            (self.timestamp, json.dumps(problem_data)),
            (self.earlier_timestamp, json.dumps(problem_data_2)),
        ]

        answer_data = self._get_answer_data_from_submissions([problem_data])
        self._check_output(input_data, answer_data)

    def test_hidden_answer_event(self):
        for hidden_suffix in ['_dynamath', '_comment']:
            problem_data = self._create_problem_data_dict()
            hidden_answer_id = "{answer_id}{suffix}".format(
                answer_id=self.answer_id, suffix=hidden_suffix
            )
            self._add_second_answer(problem_data, answer_id=hidden_answer_id)
            input_data = (self.timestamp, json.dumps(problem_data))
            answer_data = self._get_answer_data()
            first, last = self._augment_single_submission_data(answer_data)
            self._check_output([input_data], {
<<<<<<< HEAD
                self._get_submission_data_key(self.answer_id, 1): first,
                self._get_submission_data_key(self.answer_id, 0): last,
=======
                self._get_submission_data_key(self.answer_id, 'first'): first,
                self._get_submission_data_key(self.answer_id, 'last'): last,
>>>>>>> 330f910b
            })

    def test_bogus_choice_event(self):
        # In real data, values appeared in student_answers that were
        # not in the correct_map.  This was causing a failure.
        problem_data = self._create_problem_data_dict()
        del problem_data['answers'][self.answer_id]
        for bogus_value in ['choice_1', 'choice_2', 'choice_3']:
            bogus_answer_id = "{answer_id}_{suffix}".format(
                answer_id=self.answer_id, suffix=bogus_value
            )
            problem_data['answers'][bogus_answer_id] = bogus_value
            input_data = (self.timestamp, json.dumps(problem_data))
            # The problem should be skipped.
            self._check_output([input_data], {})

    def test_problem_display_name(self):
        problem_data = self._create_problem_data_dict()
        problem_data['context']['module'] = {'display_name': u"Displ\u0101y Name"}
        input_data = (self.timestamp, json.dumps(problem_data))
        answer_data = self._get_answer_data(problem_display_name=u"Displ\u0101y Name")

        first, last = self._augment_single_submission_data(answer_data)

<<<<<<< HEAD
        self._check_output([input_data], {
                self._get_submission_data_key(self.answer_id, 1): first,
                self._get_submission_data_key(self.answer_id, 0): last,
            }
        )


class ProblemCheckEventLegacyReduceTest(InitializeLegacyKeysMixin, ProblemCheckEventReduceTest):
=======
        self._check_output(
            [input_data],
            {
                self._get_submission_data_key(self.answer_id, 'first'): first,
                self._get_submission_data_key(self.answer_id, 'last'): last,
            }
        )


class ProblemCheckEventLegacyReduceTest(ProblemCheckEventReduceTest, InitializeLegacyKeysMixin):
>>>>>>> 330f910b
    """Run same reducer() tests, but using legacy values for keys."""
    pass


class AnswerDistributionPerCourseReduceTest(InitializeOpaqueKeysMixin, unittest.TestCase, ReducerTestMixin):
    """
    Verify that AnswerDistributionPerCourseMixin.reduce() works correctly.
    """
    def setUp(self):
        super(AnswerDistributionPerCourseReduceTest, self).setUp()
        self.initialize_ids()
        self.task = AnswerDistributionPerCourseMixin()
        self.timestamp = "2013-12-17T15:38:32.805444"
        self.earlier_timestamp = "2013-12-15T15:38:32.805444"
        self.reduce_key = (self.course_id, self.answer_id)
        self.problem_display_name = "This is the Problem for You!"

    def _check_output(self, inputs, expected):
        """Compare generated with expected output."""
        reducer_output = self._get_reducer_output(inputs)
        self.assertEquals(len(reducer_output), len(expected))
        for course_id, _output in reducer_output:
            self.assertEquals(course_id, self.course_id)
        # We don't know what order the outputs will be dumped for a given
        # set of input dicts, so we have to compare sets of items.
        reducer_outputs = set([frozenset(json.loads(output).items()) for _, output in reducer_output])
        expected_outputs = set([frozenset(output.items()) for output in expected])
        self.assertEquals(reducer_outputs, expected_outputs)

    def _get_answer_data(self, **kwargs):
        """Returns answer data with submission information for input to reducer."""
        answer_data = {
            "answer": u"\u00b2",
            "problem_display_name": None,
            "variant": "",
            "correct": False,
            "problem_id": self.problem_id,
            "input_type": "formulaequationinput",
            "question": u"Enter the number(\u00ba) of fingers on a human hand",
            "response_type": "numericalresponse",
            "attempt_category": 'last',
        }
        answer_data.update(**kwargs)
        return answer_data

    def _get_non_submission_answer_data(self, **kwargs):
        """Returns answer data without submission information for input to reducer ."""
        answer_data = {
            "answer_value_id": u'\u00b2',
            "problem_display_name": None,
            "variant": "1",
            "correct": False,
            "problem_id": self.problem_id,
            "attempt_category": 'last',
        }
        answer_data.update(**kwargs)
        return answer_data

    def _get_expected_output(self, answer_data, **kwargs):
        """Get an expected reducer output based on the input."""
        expected_output = {
            "Problem Display Name": answer_data.get('problem_display_name') or "",
<<<<<<< HEAD
            "First Response Count": int(answer_data.get('is_first_event', False)),
            "Last Response Count": int(not answer_data.get('is_first_event', False)),
=======
            "First Response Count": int(answer_data.get('attempt_category', 'first') == 'first'),
            "Last Response Count": int(answer_data.get('attempt_category', 'first') != 'first'),
>>>>>>> 330f910b
            "PartID": self.answer_id,
            "Question": answer_data.get('question') or "",
            "AnswerValue": answer_data.get('answer') or answer_data.get('answer_value_id') or "",
            "ValueID": "",
            "Variant": answer_data.get('variant') or "",
            "Correct Answer": "1" if answer_data['correct'] else '0',
            "ModuleID": self.problem_id,
        }
        expected_output.update(**kwargs)
        return expected_output

    def test_no_user_counts(self):
        self.assert_no_output([])

    def test_one_answer_event(self):
        answer_data = self._get_answer_data()
        input_data = (self.timestamp, json.dumps(answer_data))
        expected_output = self._get_expected_output(answer_data)
        self._check_output([input_data], (expected_output,))

    def test_event_with_variant(self):
        answer_data = self._get_answer_data(variant=629)
        input_data = (self.timestamp, json.dumps(answer_data))
        expected_output = self._get_expected_output(answer_data)
        self._check_output([input_data], (expected_output,))

    def test_event_with_problem_name(self):
        answer_data = self._get_answer_data(problem_display_name=self.problem_display_name)
        input_data = (self.timestamp, json.dumps(answer_data))
        expected_output = self._get_expected_output(answer_data)
        self._check_output([input_data], (expected_output,))

    def check_choice_answer(self, answer, expected):
        """Run a choice answer with a provided value, and compare with expected."""
        answer_data = self._get_answer_data(
            answer_value_id='choice_1',
            answer=answer,
        )
        input_data = (self.timestamp, json.dumps(answer_data))
        expected_output = self._get_expected_output(answer_data, ValueID='choice_1', AnswerValue=expected)
        self._check_output([input_data], (expected_output,))

    def test_choice_answer(self):
        self.check_choice_answer('First Choice', 'First Choice')

    def test_choice_answer_with_whitespace(self):
        self.check_choice_answer('First Choice\t', 'First Choice')

    def test_choice_answer_with_empty_string(self):
        self.check_choice_answer('', '')

    def test_choice_answer_with_empty_markup(self):
        self.check_choice_answer('<text><span>First Choice</span></text>', 'First Choice')

    def test_choice_answer_with_non_element_markup(self):
        # This tests a branch of the get_text_from_element logic,
        # where there is no tag on an element.
        self.check_choice_answer(
            '<text><span>First<!-- embedded comment --> Choice</span></text>',
            'First Choice'
        )

    def test_choice_answer_with_html_markup(self):
        self.check_choice_answer('<p>First<br>Choice', 'First Choice')

    def test_choice_answer_with_embedded_whitespace(self):
        self.check_choice_answer('First  \t\n    Choice  ', 'First Choice')

    def test_choice_answer_with_bad_html_markup(self):
        self.check_choice_answer('<p First <br>Choice', 'Choice')

    def test_choice_answer_with_bad2_html_markup(self):
        self.check_choice_answer('First br>Choice', 'First br>Choice')

    def test_choice_answer_with_cdata_html_markup(self):
        self.check_choice_answer('First <![CDATA[This is to be ignored.]]>  Choice', 'First Choice')

    def test_multiple_choice_answer(self):
        answer_data = self._get_answer_data(
            answer_value_id=['choice_1', 'choice_2', 'choice_4'],
            answer=[u'First Ch\u014dice', u'Second Ch\u014dice', u'Fourth Ch\u014dice'],
            response_type="multiplechoiceresponse",
        )
        input_data = (self.timestamp, json.dumps(answer_data))
        expected_output = self._get_expected_output(
            answer_data,
            ValueID='[choice_1|choice_2|choice_4]',
            AnswerValue=u'[First Ch\u014dice|Second Ch\u014dice|Fourth Ch\u014dice]'
        )
        self._check_output([input_data], (expected_output,))

    def test_multiple_choice_answer_with_markup(self):
        answer_data = self._get_answer_data(
            answer_value_id=['choice_1', 'choice_2', 'choice_4'],
            answer=[
                u'<text>First Ch\u014dice</text>',
                u'Second <sup>Ch\u014dice</sup>',
                u'Fourth <table><tbody><tr><td>Ch\u014dice</td></tr></tbody></table> goes here.'
            ],
            response_type="multiplechoiceresponse",
        )
        input_data = (self.timestamp, json.dumps(answer_data))
        expected_output = self._get_expected_output(
            answer_data,
            ValueID='[choice_1|choice_2|choice_4]',
            AnswerValue=u'[First Ch\u014dice|Second Ch\u014dice|Fourth Ch\u014dice goes here.]'
        )
        self._check_output([input_data], (expected_output,))

    def test_filtered_response_type(self):
        answer_data = self._get_answer_data(
            response_type="nonsenseresponse",
        )
        input_data = (self.timestamp, json.dumps(answer_data))
        self.assert_no_output([input_data])

    @with_luigi_config('answer-distribution', 'valid_response_types', OPTION_REMOVED)
    def test_filtered_response_type_default(self):
        answer_data = self._get_answer_data(
            response_type="nonsenseresponse",
        )
        input_data = (self.timestamp, json.dumps(answer_data))
        self.assert_no_output([input_data])

    @with_luigi_config('answer-distribution', 'valid_response_types', OPTION_REMOVED)
    def test_valid_response_type_default(self):
        answer_data = self._get_answer_data(
            response_type="multiplechoiceresponse",
        )
        input_data = (self.timestamp, json.dumps(answer_data))
        expected_output = self._get_expected_output(answer_data)
        self._check_output([input_data], (expected_output,))

    @with_luigi_config('answer-distribution', 'valid_response_types', 'multiplechoiceresponse,numericalresponse')
    def test_filtered_response_type_with_config(self):
        answer_data = self._get_answer_data(
            response_type="nonsenseresponse",
        )
        input_data = (self.timestamp, json.dumps(answer_data))
        self.assertEquals(self._get_reducer_output([input_data]), tuple())

    @with_luigi_config('answer-distribution', 'valid_response_types', 'multiplechoiceresponse,numericalresponse')
    def test_valid_response_type_with_config(self):
        answer_data = self._get_answer_data(
            response_type="multiplechoiceresponse",
        )
        input_data = (self.timestamp, json.dumps(answer_data))
        expected_output = self._get_expected_output(answer_data)
        self._check_output([input_data], (expected_output,))

    def test_filtered_non_submission_answer(self):
        answer_data = self._get_non_submission_answer_data()
        input_data = (self.timestamp, json.dumps(answer_data))
        self.assert_no_output([input_data])

    def test_two_answer_event_same(self):
        answer_data = self._get_answer_data()
        input_data_1 = (self.earlier_timestamp, json.dumps(answer_data))
        input_data_2 = (self.timestamp, json.dumps(answer_data))
<<<<<<< HEAD
        expected_output = self._get_expected_output(answer_data, **{'Last Response Count' : 2})
=======
        expected_output = self._get_expected_output(answer_data, **{'Last Response Count': 2})
>>>>>>> 330f910b
        self._check_output([input_data_1, input_data_2], (expected_output,))

    def test_two_answer_event_same_reversed(self):
        answer_data = self._get_answer_data()
        input_data_1 = (self.earlier_timestamp, json.dumps(answer_data))
        input_data_2 = (self.timestamp, json.dumps(answer_data))
<<<<<<< HEAD
        expected_output = self._get_expected_output(answer_data, **{'Last Response Count' : 2})
=======
        expected_output = self._get_expected_output(answer_data, **{'Last Response Count': 2})
>>>>>>> 330f910b
        self._check_output([input_data_2, input_data_1], (expected_output,))

    def test_two_answer_event_same_old_and_new(self):
        answer_data_1 = self._get_non_submission_answer_data()
        answer_data_2 = self._get_answer_data()
        input_data_1 = (self.earlier_timestamp, json.dumps(answer_data_1))
        input_data_2 = (self.timestamp, json.dumps(answer_data_2))
<<<<<<< HEAD
        expected_output = self._get_expected_output(answer_data_2, **{'Last Response Count' : 2})
=======
        expected_output = self._get_expected_output(answer_data_2, **{'Last Response Count': 2})
>>>>>>> 330f910b
        self._check_output([input_data_1, input_data_2], (expected_output,))

    def test_same_old_and_new_with_variant(self):
        answer_data_1 = self._get_non_submission_answer_data(variant=123)
        answer_data_2 = self._get_answer_data(variant=123)
        input_data_1 = (self.earlier_timestamp, json.dumps(answer_data_1))
        input_data_2 = (self.timestamp, json.dumps(answer_data_2))
<<<<<<< HEAD
        expected_output = self._get_expected_output(answer_data_2, **{'Last Response Count' : 2})
=======
        expected_output = self._get_expected_output(answer_data_2, **{'Last Response Count': 2})
>>>>>>> 330f910b
        self._check_output([input_data_1, input_data_2], (expected_output,))

    def test_two_answer_event_different_answer(self):
        answer_data_1 = self._get_answer_data(answer="first")
        answer_data_2 = self._get_answer_data(answer="second")
        input_data_1 = (self.earlier_timestamp, json.dumps(answer_data_1))
        input_data_2 = (self.timestamp, json.dumps(answer_data_2))
        expected_output_1 = self._get_expected_output(answer_data_1)
        expected_output_2 = self._get_expected_output(answer_data_2)
        self._check_output([input_data_1, input_data_2], (expected_output_1, expected_output_2))

    def test_two_answer_event_different_answer_by_whitespace(self):
        answer_data_1 = self._get_answer_data(answer="\t\n\nfirst   ")
        answer_data_2 = self._get_answer_data(answer="first")
        input_data_1 = (self.earlier_timestamp, json.dumps(answer_data_1))
        input_data_2 = (self.timestamp, json.dumps(answer_data_2))
<<<<<<< HEAD
        expected_output = self._get_expected_output(answer_data_2, **{'Last Response Count' : 2})
=======
        expected_output = self._get_expected_output(answer_data_2, **{'Last Response Count': 2})
>>>>>>> 330f910b
        self._check_output([input_data_1, input_data_2], (expected_output,))

    def test_two_answer_event_different_old_and_new(self):
        answer_data_1 = self._get_non_submission_answer_data(answer_value_id="first")
        answer_data_2 = self._get_answer_data(problem_display_name=self.problem_display_name)
        input_data_1 = (self.earlier_timestamp, json.dumps(answer_data_1))
        input_data_2 = (self.timestamp, json.dumps(answer_data_2))
        expected_output_2 = self._get_expected_output(answer_data_2)
        # An older non-submission-based event should not inherit
        # information from a newer submission-based event.
        expected_output_1 = self._get_expected_output(answer_data_1)
        expected_output_1['Problem Display Name'] = expected_output_2['Problem Display Name']
        self._check_output([input_data_1, input_data_2], (expected_output_1, expected_output_2))

    def test_two_answer_event_different_variant(self):
        answer_data_1 = self._get_answer_data(variant=123)
        answer_data_2 = self._get_answer_data(variant=456)
        input_data_1 = (self.earlier_timestamp, json.dumps(answer_data_1))
        input_data_2 = (self.timestamp, json.dumps(answer_data_2))
        expected_output_1 = self._get_expected_output(answer_data_1)
        expected_output_2 = self._get_expected_output(answer_data_2)
        self._check_output([input_data_1, input_data_2], (expected_output_1, expected_output_2))

    def test_two_answer_event_different_variant_empty_new(self):
        answer_data_1 = self._get_answer_data(variant=123)
        answer_data_2 = self._get_answer_data(variant='')
        input_data_1 = (self.earlier_timestamp, json.dumps(answer_data_1))
        input_data_2 = (self.timestamp, json.dumps(answer_data_2))
        expected_output_1 = self._get_expected_output(answer_data_1)
        expected_output_2 = self._get_expected_output(answer_data_2)
        self._check_output([input_data_1, input_data_2], (expected_output_1, expected_output_2))

    def test_problem_type_changed_to_multi_choice(self):
        answer_data_1 = self._get_answer_data(
            answer=u'First Ch\u014dice',
            response_type='optionresponse',
        )
        answer_data_2 = self._get_answer_data(
            answer_value_id=['choice_1', 'choice_2', 'choice_4'],
            answer=[u'First Ch\u014dice', u'Second Ch\u014dice', u'Fourth Ch\u014dice'],
            response_type="multiplechoiceresponse",
        )
        input_data_1 = (self.earlier_timestamp, json.dumps(answer_data_1))
        input_data_2 = (self.timestamp, json.dumps(answer_data_2))
        expected_output_1 = self._get_expected_output(answer_data_1)
        expected_output_2 = self._get_expected_output(
            answer_data_2,
            ValueID='[choice_1|choice_2|choice_4]',
            AnswerValue=u'[First Ch\u014dice|Second Ch\u014dice|Fourth Ch\u014dice]'
        )
        self._check_output([input_data_1, input_data_2], (expected_output_1, expected_output_2))

    def _load_metadata(self, **kwargs):
        """Defines some metadata for test answer."""
        metadata_dict = {
            self.answer_id: {
                "question": u"Pick One or \u00b2",
                "response_type": "multiplechoiceresponse",
                "input_type": "my_input_type",
                "problem_display_name": self.problem_display_name,
            }
        }
        metadata_dict[self.answer_id].update(**kwargs)
        answer_metadata = StringIO.StringIO(json.dumps(metadata_dict))
        self.task.load_answer_metadata(answer_metadata)

    def test_non_submission_choice_with_metadata(self):
        self._load_metadata(
            answer_value_id_map={"choice_1": u"First Ch\u014dice", "choice_2": u"Second Ch\u014dice"}
        )
        answer_data = self._get_non_submission_answer_data(
            answer_value_id='choice_1',
        )
        input_data = (self.timestamp, json.dumps(answer_data))
        expected_output = self._get_expected_output(
            answer_data,
            ValueID='choice_1',
            AnswerValue=u'First Ch\u014dice',
            Question=u"Pick One or \u00b2",
        )
        expected_output["Problem Display Name"] = self.problem_display_name
        self._check_output([input_data], (expected_output,))

    def test_non_submission_multichoice_with_metadata(self):
        self._load_metadata(
            answer_value_id_map={"choice_1": "First Choice", "choice_2": "Second Choice"}
        )
        answer_data = self._get_non_submission_answer_data(
            answer_value_id=['choice_1', 'choice_2']
        )
        input_data = (self.timestamp, json.dumps(answer_data))
        expected_output = self._get_expected_output(
            answer_data,
            ValueID='[choice_1|choice_2]',
            AnswerValue='[First Choice|Second Choice]',
            Question=u"Pick One or \u00b2",
        )
        expected_output["Problem Display Name"] = self.problem_display_name

        self._check_output([input_data], (expected_output,))

    def test_non_submission_nonmapped_multichoice_with_metadata(self):
        self._load_metadata()
        answer_data = self._get_non_submission_answer_data(
            answer_value_id=['choice_1', 'choice_2']
        )
        input_data = (self.timestamp, json.dumps(answer_data))
        expected_output = self._get_expected_output(
            answer_data,
            ValueID='[choice_1|choice_2]',
            AnswerValue='',
            Question=u"Pick One or \u00b2",
        )
        expected_output["Problem Display Name"] = self.problem_display_name
        self._check_output([input_data], (expected_output,))

    def test_non_submission_nonmapped_choice_with_metadata(self):
        self._load_metadata()
        answer_data = self._get_non_submission_answer_data(
            answer_value_id='choice_1'
        )
        input_data = (self.timestamp, json.dumps(answer_data))
        expected_output = self._get_expected_output(
            answer_data,
            ValueID='choice_1',
            AnswerValue='',
            Question=u"Pick One or \u00b2",
        )
        expected_output["Problem Display Name"] = self.problem_display_name
        self._check_output([input_data], (expected_output,))

    def test_non_submission_nonmapped_nonchoice_with_metadata(self):
        self._load_metadata(response_type="optionresponse")
        answer_data = self._get_non_submission_answer_data()
        input_data = (self.timestamp, json.dumps(answer_data))
        expected_output = self._get_expected_output(
            answer_data,
            AnswerValue=u'\u00b2',
            Question=u"Pick One or \u00b2",
        )
        expected_output["Problem Display Name"] = self.problem_display_name
        self._check_output([input_data], (expected_output,))


class AnswerDistributionPerCourseLegacyReduceTest(InitializeLegacyKeysMixin, AnswerDistributionPerCourseReduceTest):
    """
    Verify that AnswerDistributionPerCourseMixin.reduce() works correctly
    with legacy ids.

    """
    pass


class AnswerDistributionOneFilePerCourseTaskTest(MapperTestMixin, ReducerTestMixin, unittest.TestCase):
    """Tests for AnswerDistributionOneFilePerCourseTask class."""

    def setUp(self):
        self.task_class = AnswerDistributionOneFilePerCourseTask
        super(AnswerDistributionOneFilePerCourseTaskTest, self).setUp()

        self.task = AnswerDistributionOneFilePerCourseTask(
            mapreduce_engine='local',
            src=None,
            dest=None,
            name=None,
            include=None,
            output_root=None,
        )

    def test_map_single_value(self):
        self.assert_single_map_output('foo\tbar', 'foo', 'bar')

    def test_reduce_multiple_values(self):
        field_names = AnswerDistributionPerCourseMixin.get_column_order()

        # To test sorting, the first sample is made to sort after the
        # second sample.
        column_values_2 = [(k, unicode(k) + u'\u2603') for k in field_names]
        column_values_2[3] = (column_values_2[3][0], 10)
        column_values_1 = list(column_values_2)
        column_values_1[4] = (column_values_1[4][0], u'ZZZZZZZZZZZ')
        sample_input_1 = json.dumps(dict(column_values_1))
        sample_input_2 = json.dumps(dict(column_values_2))
        mock_output_file = Mock()

        self.task.multi_output_reducer('foo', iter([sample_input_1, sample_input_2]), mock_output_file)

        expected_header_string = ','.join(field_names) + '\r\n'
        self.assertEquals(mock_output_file.write.mock_calls[0], call(expected_header_string))

        # Confirm that the second sample appears before the first.
        expected_row_1 = ','.join(unicode(v[1]).encode('utf8') for v in column_values_2) + '\r\n'
        self.assertEquals(mock_output_file.write.mock_calls[1], call(expected_row_1))
        expected_row_2 = ','.join(unicode(v[1]).encode('utf8') for v in column_values_1) + '\r\n'
        self.assertEquals(mock_output_file.write.mock_calls[2], call(expected_row_2))

    def test_output_path_for_legacy_key(self):
        course_id = 'foo/bar/baz'
        hashed_course_id = hashlib.sha1(course_id).hexdigest()
        task = AnswerDistributionOneFilePerCourseTask(
            mapreduce_engine='local',
            src=None,
            dest=None,
            name='name',
            include=None,
            output_root='/tmp',
        )
        output_path = task.output_path_for_key(course_id)
        expected_output_path = '/tmp/{0}/foo_bar_baz_answer_distribution.csv'.format(hashed_course_id)
        self.assertEquals(output_path, expected_output_path)

    def test_output_path_for_opaque_key(self):
        course_id = str(CourseLocator(org='foo', course='bar', run='baz'))
        hashed_course_id = hashlib.sha1(course_id).hexdigest()
        task = AnswerDistributionOneFilePerCourseTask(
            mapreduce_engine='local',
            src=None,
            dest=None,
            name='name',
            include=None,
            output_root='/tmp',
        )
        output_path = task.output_path_for_key(course_id)
        expected_output_path = '/tmp/{0}/foo_bar_baz_answer_distribution.csv'.format(hashed_course_id)
        self.assertEquals(output_path, expected_output_path)


class AnswerDistributionOneFilePerCourseTaskOutputRootTest(unittest.TestCase):
    """Tests for output_root behavior of AnswerDistributionOneFilePerCourseTask."""

    def setUp(self):
        # Define a real output directory, so it can
        # be removed if existing.
        def cleanup(dirname):
            """Remove the temp directory only if it exists."""
            if os.path.exists(dirname):
                shutil.rmtree(dirname)

        self.output_root = tempfile.mkdtemp()
        self.addCleanup(cleanup, self.output_root)

    def test_no_delete_output_root(self):
        # Not using the delete_output_root option will
        # not delete the output_root.
        self.assertTrue(os.path.exists(self.output_root))
        AnswerDistributionOneFilePerCourseTask(
            mapreduce_engine='local',
            src=None,
            dest=None,
            name='name',
            include=None,
            output_root=self.output_root,
        )
        self.assertTrue(os.path.exists(self.output_root))

    def test_delete_output_root(self):
        # It's still possible to use the delete option
        # to get rid of the output_root directory.
        task = AnswerDistributionOneFilePerCourseTask(
            mapreduce_engine='local',
            src=None,
            dest=None,
            name='name',
            include=None,
            output_root=self.output_root,
            delete_output_root="true",
            marker=self.output_root,
        )
        self.assertFalse(task.complete())
        self.assertFalse(os.path.exists(self.output_root))


class TestHelperFunctions(unittest.TestCase):
    """
    Test cases for helper functions
    """
    EXPECTED_RESULTS = (
        (u"234", 234, 234),
        (u"-1.5", -1.5, -1.5),
        (35.8, 35.8, 35.8)
    )

    EXPECTED_CONVERSION_EXCEPTIONS = (
        (u"-3d", ValueError, None),
        (Exception, TypeError, None),
        (str, TypeError, None),
    )

    NAN_STRINGS = (u"NaN", u"nan")

    INFINITY_STRINGS = (u"inf", u"-inf", u"infinity", u"-infinity")

    def test_try_str_to_float_no_exception(self):
        """
        Tests try_str_to_float for cases where float() doesn't throw an exception
        """
        for testval, float_output, expected in self.EXPECTED_RESULTS:
            self.assertEqual(float_output, float(testval))
            self.assertEqual(expected, try_str_to_float(testval))

    def test_try_str_to_float_with_exception(self):
        """
        Tests try_str_to_float for cases where float() throws an exception
        """
        for testval, float_exception, expected in self.EXPECTED_CONVERSION_EXCEPTIONS:
            with self.assertRaises(float_exception):
                float(testval)
            self.assertEqual(expected, try_str_to_float(testval))

    def test_try_str_to_float_nan(self):
        """
        Tests try_str_to_float for NaN-like values.  We want it to return None
        """
        for testval in self.NAN_STRINGS:
            self.assertTrue(math.isnan(float(testval)))
            self.assertIsNone(try_str_to_float(testval))

    def test_try_str_to_float_infinity(self):
        """
        Tests try_str_to_float for infinity-like values.  We want it to return None
        """
        for testval in self.INFINITY_STRINGS:
            self.assertTrue(math.isinf(float(testval)))
            self.assertIsNone(try_str_to_float(testval))<|MERGE_RESOLUTION|>--- conflicted
+++ resolved
@@ -1,4 +1,4 @@
-"""
+    """
 Tests for tasks that calculate answer distributions.
 
 """
@@ -25,11 +25,7 @@
 from edx.analytics.tasks.tests.opaque_key_mixins import InitializeOpaqueKeysMixin, InitializeLegacyKeysMixin
 
 
-<<<<<<< HEAD
-class ProblemCheckEventBaseTest(unittest.TestCase):
-=======
 class ProblemCheckEventBaseTest(MapperTestMixin, ReducerTestMixin, unittest.TestCase):
->>>>>>> 330f910b
     """Base test class for testing ProblemCheckEventMixin."""
 
     def initialize_ids(self):
@@ -41,23 +37,11 @@
         super(ProblemCheckEventBaseTest, self).setUp()
 
         self.initialize_ids()
-<<<<<<< HEAD
-        self.task = ProblemCheckEventMixin()
-=======
->>>>>>> 330f910b
         self.username = 'test_user'
         self.user_id = 24
         self.timestamp = "2013-12-17T15:38:32.805444"
         self.earlier_timestamp = "2013-12-15T15:38:32.805444"
-<<<<<<< HEAD
-        self.key = (self.course_id, self.problem_id, self.username)
-
-    def _create_event_log_line(self, **kwargs):
-        """Create an event log with test values, as a JSON string."""
-        return json.dumps(self._create_event_dict(**kwargs))
-=======
         self.reduce_key = (self.course_id, self.problem_id, self.username)  # pylint: disable=no-member
->>>>>>> 330f910b
 
     def _create_event_data_dict(self, **kwargs):
         """Returns event data dict with test values."""
@@ -244,11 +228,7 @@
             course_id, answer_id = key
             timestamp, answer_data = value
             answer_data = json.loads(answer_data)
-<<<<<<< HEAD
             expected_key = "{}_{}".format(answer_id, int(answer_data["is_first_event"]))
-=======
-            expected_key = "{}_{}".format(answer_id, answer_data["attempt_category"])
->>>>>>> 330f910b
             self.assertEquals(course_id, self.course_id)
             self.assertEquals(timestamp, self.timestamp)
             self.assertTrue(expected_key in expected)
@@ -299,7 +279,6 @@
         """Returns expected answer data returned by the reducer, given the event's data."""
 
         answer_data = {}
-<<<<<<< HEAD
         
         first_submission = problem_data[0]['submission']
         last_submission = problem_data[-1]['submission']
@@ -311,18 +290,6 @@
             Args:
                 submission: dictionary of all responses submitted at once for a user
                 is_first: a boolean that is True for a user's first submission and False otherwise
-=======
-        first_submission = problem_data[0]['submission']
-        last_submission = problem_data[-1]['submission']
-
-        def insert_answer_data(submission, attempt_category):
-            """
-            Inserts each response included in submission into the expected answer data dictionary.
-
-            Args:
-                submission: dictionary of all responses submitted at once for a user
-                attempt_category: a string that is 'first' for a user's first submission and 'last' otherwise
->>>>>>> 330f910b
             """
             for answer_id, submission_data in submission.iteritems():
                 answer_id_data = {
@@ -334,27 +301,16 @@
                     "response_type": submission_data['response_type'],
                     "question": submission_data['question'],
                     "problem_id": self.problem_id,
-<<<<<<< HEAD
                     "is_first_event": is_first,
-=======
-                    "attempt_category": attempt_category,
->>>>>>> 330f910b
                 }
                 if 'answer_value_id' in submission_data:
                     answer_id_data['answer_value_id'] = submission_data['answer_value_id']
 
                 self._update_with_kwargs(answer_id_data, **kwargs)
-<<<<<<< HEAD
                 answer_data[self._get_submission_data_key(answer_id, is_first)] = answer_id_data
 
         insert_answer_data(first_submission, is_first=1)
         insert_answer_data(last_submission, is_first=0)
-=======
-                answer_data[self._get_submission_data_key(answer_id, attempt_category)] = answer_id_data
-
-        insert_answer_data(first_submission, attempt_category='first')
-        insert_answer_data(last_submission, attempt_category='last')
->>>>>>> 330f910b
 
         return answer_data
 
@@ -363,7 +319,6 @@
         first_response = answer_data.copy()
         last_response = answer_data.copy()
 
-<<<<<<< HEAD
         first_response['is_first_event'] = 1
         last_response['is_first_event'] = 0
 
@@ -372,16 +327,6 @@
     def _get_submission_data_key(self, answer_id, is_first):
         """ Construct key to distinguish identical first and last responses. """
         return "{id}_{is_first}".format(id=answer_id, is_first=is_first)
-=======
-        first_response['attempt_category'] = 'first'
-        last_response['attempt_category'] = 'last'
-
-        return first_response, last_response
-
-    def _get_submission_data_key(self, answer_id, attempt_category):
-        """ Construct key to distinguish identical first and last responses. """
-        return "{id}_{category}".format(id=answer_id, category=attempt_category)
->>>>>>> 330f910b
 
     def test_no_events(self):
         self.assert_no_output([])
@@ -392,40 +337,23 @@
         answer_data = self._get_answer_data()
         first, last = self._augment_single_submission_data(answer_data)
 
-<<<<<<< HEAD
         self._check_output([input_data], {
                 self._get_submission_data_key(self.answer_id, 1): first,
                 self._get_submission_data_key(self.answer_id, 0): last,
-=======
+            }
+        )
+
+    def test_one_correct_answer_event(self):
+        problem_data = self._create_problem_data_dict(
+            correct_map={self.answer_id: {"correctness": "correct"}}
+        )
+        input_data = (self.timestamp, json.dumps(problem_data))
+        answer_data = self._get_answer_data(correct=True)
+        first, last = self._augment_single_submission_data(answer_data)
+
         self._check_output(
             [input_data],
             {
-                self._get_submission_data_key(self.answer_id, 'first'): first,
-                self._get_submission_data_key(self.answer_id, 'last'): last,
->>>>>>> 330f910b
-            }
-        )
-
-    def test_one_correct_answer_event(self):
-        problem_data = self._create_problem_data_dict(
-            correct_map={self.answer_id: {"correctness": "correct"}}
-        )
-        input_data = (self.timestamp, json.dumps(problem_data))
-        answer_data = self._get_answer_data(correct=True)
-        first, last = self._augment_single_submission_data(answer_data)
-<<<<<<< HEAD
-=======
-
-        self._check_output(
-            [input_data],
-            {
-                self._get_submission_data_key(self.answer_id, 'first'): first,
-                self._get_submission_data_key(self.answer_id, 'last'): last,
-            }
-        )
->>>>>>> 330f910b
-
-        self._check_output([input_data], {
                 self._get_submission_data_key(self.answer_id, 1): first,
                 self._get_submission_data_key(self.answer_id, 0): last,
             }
@@ -460,17 +388,10 @@
         first_answer_2, last_answer_2 = self._augment_single_submission_data(answer_data_2)
 
         self._check_output([input_data], {
-<<<<<<< HEAD
             self._get_submission_data_key(self.answer_id, 1): first_answer, 
             self._get_submission_data_key(self.second_answer_id, 1): first_answer_2,
             self._get_submission_data_key(self.answer_id, 0): last_answer,
             self._get_submission_data_key(self.second_answer_id, 0): last_answer_2,
-=======
-            self._get_submission_data_key(self.answer_id, 'first'): first_answer,
-            self._get_submission_data_key(self.second_answer_id, 'first'): first_answer_2,
-            self._get_submission_data_key(self.answer_id, 'last'): last_answer,
-            self._get_submission_data_key(self.second_answer_id, 'last'): last_answer_2,
->>>>>>> 330f910b
         })
 
     def test_two_answer_submission_event(self):
@@ -513,13 +434,8 @@
             answer_data = self._get_answer_data()
             first, last = self._augment_single_submission_data(answer_data)
             self._check_output([input_data], {
-<<<<<<< HEAD
                 self._get_submission_data_key(self.answer_id, 1): first,
                 self._get_submission_data_key(self.answer_id, 0): last,
-=======
-                self._get_submission_data_key(self.answer_id, 'first'): first,
-                self._get_submission_data_key(self.answer_id, 'last'): last,
->>>>>>> 330f910b
             })
 
     def test_bogus_choice_event(self):
@@ -544,27 +460,16 @@
 
         first, last = self._augment_single_submission_data(answer_data)
 
-<<<<<<< HEAD
-        self._check_output([input_data], {
+        self._check_output(
+            [input_data],
+            {
                 self._get_submission_data_key(self.answer_id, 1): first,
                 self._get_submission_data_key(self.answer_id, 0): last,
             }
         )
 
 
-class ProblemCheckEventLegacyReduceTest(InitializeLegacyKeysMixin, ProblemCheckEventReduceTest):
-=======
-        self._check_output(
-            [input_data],
-            {
-                self._get_submission_data_key(self.answer_id, 'first'): first,
-                self._get_submission_data_key(self.answer_id, 'last'): last,
-            }
-        )
-
-
 class ProblemCheckEventLegacyReduceTest(ProblemCheckEventReduceTest, InitializeLegacyKeysMixin):
->>>>>>> 330f910b
     """Run same reducer() tests, but using legacy values for keys."""
     pass
 
@@ -627,13 +532,8 @@
         """Get an expected reducer output based on the input."""
         expected_output = {
             "Problem Display Name": answer_data.get('problem_display_name') or "",
-<<<<<<< HEAD
             "First Response Count": int(answer_data.get('is_first_event', False)),
             "Last Response Count": int(not answer_data.get('is_first_event', False)),
-=======
-            "First Response Count": int(answer_data.get('attempt_category', 'first') == 'first'),
-            "Last Response Count": int(answer_data.get('attempt_category', 'first') != 'first'),
->>>>>>> 330f910b
             "PartID": self.answer_id,
             "Question": answer_data.get('question') or "",
             "AnswerValue": answer_data.get('answer') or answer_data.get('answer_value_id') or "",
@@ -793,22 +693,14 @@
         answer_data = self._get_answer_data()
         input_data_1 = (self.earlier_timestamp, json.dumps(answer_data))
         input_data_2 = (self.timestamp, json.dumps(answer_data))
-<<<<<<< HEAD
-        expected_output = self._get_expected_output(answer_data, **{'Last Response Count' : 2})
-=======
         expected_output = self._get_expected_output(answer_data, **{'Last Response Count': 2})
->>>>>>> 330f910b
         self._check_output([input_data_1, input_data_2], (expected_output,))
 
     def test_two_answer_event_same_reversed(self):
         answer_data = self._get_answer_data()
         input_data_1 = (self.earlier_timestamp, json.dumps(answer_data))
         input_data_2 = (self.timestamp, json.dumps(answer_data))
-<<<<<<< HEAD
-        expected_output = self._get_expected_output(answer_data, **{'Last Response Count' : 2})
-=======
         expected_output = self._get_expected_output(answer_data, **{'Last Response Count': 2})
->>>>>>> 330f910b
         self._check_output([input_data_2, input_data_1], (expected_output,))
 
     def test_two_answer_event_same_old_and_new(self):
@@ -816,11 +708,7 @@
         answer_data_2 = self._get_answer_data()
         input_data_1 = (self.earlier_timestamp, json.dumps(answer_data_1))
         input_data_2 = (self.timestamp, json.dumps(answer_data_2))
-<<<<<<< HEAD
-        expected_output = self._get_expected_output(answer_data_2, **{'Last Response Count' : 2})
-=======
         expected_output = self._get_expected_output(answer_data_2, **{'Last Response Count': 2})
->>>>>>> 330f910b
         self._check_output([input_data_1, input_data_2], (expected_output,))
 
     def test_same_old_and_new_with_variant(self):
@@ -828,11 +716,7 @@
         answer_data_2 = self._get_answer_data(variant=123)
         input_data_1 = (self.earlier_timestamp, json.dumps(answer_data_1))
         input_data_2 = (self.timestamp, json.dumps(answer_data_2))
-<<<<<<< HEAD
-        expected_output = self._get_expected_output(answer_data_2, **{'Last Response Count' : 2})
-=======
         expected_output = self._get_expected_output(answer_data_2, **{'Last Response Count': 2})
->>>>>>> 330f910b
         self._check_output([input_data_1, input_data_2], (expected_output,))
 
     def test_two_answer_event_different_answer(self):
@@ -849,11 +733,7 @@
         answer_data_2 = self._get_answer_data(answer="first")
         input_data_1 = (self.earlier_timestamp, json.dumps(answer_data_1))
         input_data_2 = (self.timestamp, json.dumps(answer_data_2))
-<<<<<<< HEAD
-        expected_output = self._get_expected_output(answer_data_2, **{'Last Response Count' : 2})
-=======
         expected_output = self._get_expected_output(answer_data_2, **{'Last Response Count': 2})
->>>>>>> 330f910b
         self._check_output([input_data_1, input_data_2], (expected_output,))
 
     def test_two_answer_event_different_old_and_new(self):

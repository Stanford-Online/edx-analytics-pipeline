"""
Tests for encoding/decoding id values.
"""
<<<<<<< HEAD
=======
from unittest import TestCase

>>>>>>> 3dd1036d
from ddt import ddt, data

import edx.analytics.tasks.util.id_codec as id_codec

SCOPE = "Arbitrary Scope"
TYPE = "Arbitrary Type"
VALUE = "Arbitrary Value"


@ddt
class EncodeDecodeIdTest(TestCase):
    """Test that encoding works in round-trip."""

    @data(
        '',
        u'\ufffd'.encode('utf8'),
        u'\u00e9'.encode('utf8'),
        u'test',
    )
    def test_round_trip(self, suffix):
        encoded_id = id_codec.encode_id(SCOPE + suffix, TYPE + suffix, VALUE + suffix)
        decoded = id_codec.decode_id(encoded_id)
        self.assertEquals((SCOPE + suffix, TYPE + suffix, VALUE + suffix), decoded)


<<<<<<< HEAD
class PermutationGeneratorTest(unittest.TestCase):
=======
class PermutationGeneratorTest(TestCase):
>>>>>>> 3dd1036d
    """Test that PermutationGenerator works correctly."""

    def test_permute_unpermute(self):
        id_value = 123456
        permutation_generator = id_codec.PermutationGenerator(42, 32, 32)

        permuted = permutation_generator.permute(id_value)
        self.assertEquals(permuted, 273678626)

        unpermuted = permutation_generator.unpermute(permuted)
        self.assertEquals(unpermuted, id_value)<|MERGE_RESOLUTION|>--- conflicted
+++ resolved
@@ -1,11 +1,8 @@
 """
 Tests for encoding/decoding id values.
 """
-<<<<<<< HEAD
-=======
 from unittest import TestCase
 
->>>>>>> 3dd1036d
 from ddt import ddt, data
 
 import edx.analytics.tasks.util.id_codec as id_codec
@@ -31,11 +28,7 @@
         self.assertEquals((SCOPE + suffix, TYPE + suffix, VALUE + suffix), decoded)
 
 
-<<<<<<< HEAD
-class PermutationGeneratorTest(unittest.TestCase):
-=======
 class PermutationGeneratorTest(TestCase):
->>>>>>> 3dd1036d
     """Test that PermutationGenerator works correctly."""
 
     def test_permute_unpermute(self):

--- conflicted
+++ resolved
@@ -3,46 +3,6 @@
 # These dependencies are explicitly included in code.
 
 argparse==1.2.1 	# Python Software Foundation License
-<<<<<<< HEAD
-cffi==1.1.0             # MIT
-ciso8601==1.0.1         # MIT
-cryptography==0.9       # BSD or Apache 2.0
-edx-opaque-keys==0.2.1  # AGPL
-edx-ccx-keys==0.1.2     # AGPL
-elasticsearch==1.7.0    # Apache
-enum34==1.0.4           # BSD
-filechunkio==1.5	# MIT
-html5lib==1.0b3 	# MIT
-idna==2.0               # BSD-like
-isoweek==1.3.0		# BSD
-mechanize==0.2.5	# BSD
-http://cdn.mysql.com/Downloads/Connector-Python/mysql-connector-python-1.2.2.zip  	# GPL v2 with FOSS License Exception
-ndg-httpsclient==0.4.0  # BSD
-numpy==1.8.0 		# BSD
-pandas==0.13.0 		# BSD
-paypalrestsdk==1.9.0    # Paypal SDK License
-pbr==0.5.23 		# Apache
-pyOpenSSL==0.15.1       # Apache 2.0
-pyasn1==0.1.7           # BSD
-pycparser==2.13         # BSD
-pygeoip==0.3.1 		# LGPL
-pymongo==2.7.2		# Apache 2.0
-python-cjson==1.0.5	# LGPL
-python-dateutil==2.2 	# BSD
-python-gnupg==0.3.6	# BSD
-pytz==2014.4		# ZPL
-requests==2.7.0         # Apache 2.0
-setuptools==23.1.0
-six==1.6.1		# MIT
-stevedore==0.14.1 	# Apache 2.0
-tornado==3.1.1 		# Apache 2.0
-urllib3==1.10.4         # MIT
-vertica-python==0.5.1   # MIT
-wsgiref==0.1.2 		# ZPL
-pip==1.5.6
-git+https://github.com/edx/luigi.git@ce1d96977ae1a75a178352a81245810b92faf1c7#egg=luigi 		# Apache License 2.0
-git+https://github.com/edx/pyinstrument.git@a35ff76df4c3d5ff9a2876d859303e33d895e78f#egg=pyinstrument     # BSD
-=======
 boto3==1.4.4 # Apache 2.0
 ciso8601==1.0.3         # MIT
 edx-opaque-keys==0.4    # AGPL
@@ -102,5 +62,4 @@
 # ndg-httpsclient==0.4.2  # BSD
 # singledispatch==3.4.0.3
 # tornado==4.4.2 		# Apache 2.0
-# wsgiref==0.1.2 		# ZPL
->>>>>>> 3dd1036d
+# wsgiref==0.1.2 		# ZPL
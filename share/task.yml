---

- name: Configure luigi
  hosts: "{{ name }}"
  gather_facts: True
  sudo: True
  vars:
    write_luigi_config: "yes"
    common_debian_variants:
      - Ubuntu
      - Debian
    common_redhat_variants:
      - CentOS
      - Red Hat Enterprise Linux
      - Amazon
  roles:
    - role: luigi
      when: write_luigi_config|bool

- name: Run a task
  hosts: "{{ name }}"
  gather_facts: True

  vars:
<<<<<<< HEAD
    - repo: https://github.com/edx/edx-analytics-pipeline.git
    - branch: master
=======
>>>>>>> 3dd1036d
    # - root_data_dir: /var/lib/analytics-tasks
    # - root_log_dir: /var/log/analytics-tasks
    - working_dir: "{{ root_data_dir }}/{{ uuid }}"
    - log_dir: "{{ root_log_dir }}/{{ uuid}}"
    - working_venv_dir: "{{ working_dir }}/venv"
    - virtualenv_python: "/usr/bin/python2.7"
    - virtualenv_extra_args: ''
    - git_servers:
        # Analytics repositories are currently hosted on github.
      - hostname: github.com
        public_key: 'ssh-rsa AAAAB3NzaC1yc2EAAAABIwAAAQEAq2A7hRGmdnm9tUDbO9IDSwBK6TbQa+PXYPCPy6rbTrTtw7PHkccKrpp0yVhp5HdEIcKr6pLlVDBfOLX9QUsyCOV0wzfjIJNlGEYsdlLJizHhbn2mUjvSAHQqZETYP81eFzLQNnPHt4EVVUh7VfDESU84KezmD5QlWpXLmvU31/yMf+Se8xhHTvKSCZIFImWwoG6mbUoWf9nzpIoaSjB+weqqUUmpaaasXVal72J+UX2B+2RPW3RcT0eOzQgqlJL3RKrTJvdsjE3JEAvGq3lGHSZXy28G3skua2SmVi/w4yCE6gbODqnTWlg7+wC604ydGXA8VJiS5ap43JXiUFFAaQ=='
    - local_log_dir: build/logs
<<<<<<< HEAD
    - wheel_pyver: 2.7
=======
>>>>>>> 3dd1036d
    - common_debian_variants:
      - Ubuntu
      - Debian
    - common_redhat_variants:
      - CentOS
      - Red Hat Enterprise Linux
      - Amazon

    # - override_config: path/to/config.cfg (optionally adds a luigi config override)
    # - secure_config: path/to/config.cfg on the remote machine, could be from a checked out repo

    - pipeline_repo_dir_name: repo
    - repos:
      - url: https://github.com/edx/edx-analytics-pipeline.git
        branch: master
        dir_name: "{{ pipeline_repo_dir_name }}"
    - working_repo_dir: "{{ working_dir }}/{{ pipeline_repo_dir_name }}"

    - packages: []

  tasks:
    - name: find home directory
      shell: echo $HOME
      register: home_output

    - name: set the home variable
      set_fact: home="{{ home_output.stdout }}"

    - name: known_hosts file exists
      command: touch {{ home }}/.ssh/known_hosts creates={{ home }}/.ssh/known_hosts

    - name: git server in known_hosts file
      lineinfile: >
        dest={{ home }}/.ssh/known_hosts
        regexp=^{{item.hostname}}
        line="{{ item.hostname }} {{ item.public_key }}"
      with_items: git_servers

    - name: root directories created
      file: path={{ item }} state=directory owner=root group=root
      sudo: True
      with_items:
        - "{{ root_data_dir }}"
        - "{{ root_log_dir }}"

    - name: working directories created
      file: path={{ item }} state=directory mode=777 owner={{ ansible_ssh_user }} group={{ ansible_ssh_user }}
      sudo: True
      with_items:
        - "{{ working_dir }}"
        - "{{ working_venv_dir }}"

    - name: log directory created
      file: path={{ item }} state=directory mode=777 owner={{ ansible_ssh_user }} group={{ ansible_ssh_user }}
      sudo: True
      with_items:
        - "{{ log_dir }}"

    - name: make sure git is available on the Debian server
      command: apt-get install -q -y git
      sudo: True
      when: ansible_distribution in common_debian_variants

    - name: make sure git is available on the RHEL server
      yum: pkg=git state=present
      sudo: True
      when: ansible_distribution in common_redhat_variants

<<<<<<< HEAD
    - name: analytics tasks repository checked out
      git: repo={{ repo }} dest={{ working_repo_dir }} version=master
=======
    - name: repositories checked out
      git: >
        repo={{ item.url }}
        dest={{ working_dir }}/{{ item.dir_name }}
        version=master
      with_items: repos

    - name: branches fetched
      command: git fetch --all chdir={{ working_dir }}/{{ item.dir_name }}
      with_items: repos
>>>>>>> 3dd1036d

    - name: origin/HEAD updated
      command: git remote set-head origin --auto chdir={{ working_dir }}/{{ item.dir_name }}
      with_items: repos

<<<<<<< HEAD
    - name: update origin/HEAD
      command: git remote set-head origin --auto chdir={{ working_repo_dir }}

    - name: branch checked out
      command: git checkout {{ branch }} chdir={{ working_repo_dir }}
=======
    - name: branches checked out
      command: git checkout {{ item.branch }} chdir={{ working_dir }}/{{ item.dir_name }}
      with_items: repos
>>>>>>> 3dd1036d

    - name: ensure system packages are installed
      command: make system-requirements chdir={{ working_repo_dir }}
      sudo: True

    - name: bootstrap pip on Debian
      command: apt-get install -q -y python-pip
      sudo: True
      when: ansible_distribution in common_debian_variants

    - name: bootstrap pip on RHEL
      command: yum install -q -y python-pip
      sudo: True
      when: ansible_distribution in common_redhat_variants

    - name: virtualenv installed
      pip: name=virtualenv version=1.10.1
      sudo: True

    - name: check if virtualenv already created
      stat: path={{ working_venv_dir }}/bin/activate
      register: virtualenv_created

    - name: virtualenv created
      command: >
        virtualenv --python={{ virtualenv_python }} {{ virtualenv_extra_args }} {{ working_venv_dir }}
<<<<<<< HEAD
=======
      when: not virtualenv_created.stat.exists
>>>>>>> 3dd1036d

    - name: update pip
      command: >
        {{ working_venv_dir }}/bin/pip install -U pip

    - name: virtualenv initialized on Debian
<<<<<<< HEAD
      shell: >
        . {{ working_venv_dir }}/bin/activate && make install
        chdir={{ working_repo_dir }}
      environment:
        WHEEL_URL: "{{ wheel_url | default('http://edx-wheelhouse.s3-website-us-east-1.amazonaws.com/Debian/squeeze') }}"
        WHEEL_PYVER: "{{ wheel_pyver }}"
      when: ansible_distribution in common_debian_variants

    - name: virtualenv initialized on RHEL
      shell: >
        . {{ working_venv_dir }}/bin/activate && make install
        chdir={{ working_repo_dir }}
      environment:
        WHEEL_URL: "{{ wheel_url | default('http://edx-wheelhouse.s3-website-us-east-1.amazonaws.com/Amazon/emr4') }}"
        WHEEL_PYVER: "{{ wheel_pyver }}"
      when: ansible_distribution in common_redhat_variants
=======
      shell: >
        . {{ working_venv_dir }}/bin/activate && make install
        chdir={{ working_repo_dir }}
      when: ansible_distribution in common_debian_variants

    - name: virtualenv initialized on RHEL
      shell: >
        . {{ working_venv_dir }}/bin/activate && make install
        chdir={{ working_repo_dir }}
      when: ansible_distribution in common_redhat_variants

    - name: additional packages installed on Debian
      shell: >
        . {{ working_venv_dir }}/bin/activate && pip install {{ item }}
        chdir={{ working_repo_dir }}
      when: ansible_distribution in common_debian_variants
      with_items: packages

    - name: additional packages installed on RHEL
      shell: >
        . {{ working_venv_dir }}/bin/activate && pip install {{ item }}
        chdir={{ working_repo_dir }}
      when: ansible_distribution in common_redhat_variants
      with_items: packages
>>>>>>> 3dd1036d

    - name: logging configured
      template: src=logging.cfg.j2 dest={{ working_repo_dir }}/logging.cfg

    - name: configuration override removed
      file: path={{ working_repo_dir }}/override.cfg state=absent

<<<<<<< HEAD
    - name: secure config repository checked out
      git: repo={{ secure_config_repo }} dest={{ secure_config_repo_dir }} version=master
      when: secure_config is defined

    - name: secure config branch fetched
      command: git fetch --all chdir={{ secure_config_repo_dir }}
      when: secure_config is defined

    - name: secure config branch checked out
      command: git checkout {{ secure_config_branch }} chdir={{ secure_config_repo_dir }}
      when: secure_config is defined

    - name: secure config installed
      command: cp {{ secure_config_repo_dir }}/{{ secure_config }} {{ working_repo_dir }}/override.cfg
      when: secure_config is defined

=======
>>>>>>> 3dd1036d
    - name: configuration override installed
      copy: src={{ override_config }} dest={{ working_repo_dir }}/override.cfg mode=644
      when: override_config is defined

    - name: boto configured
      copy: src=boto.cfg dest={{ working_repo_dir }}/.boto mode=644

    - name: show working directory
      debug: var=working_repo_dir<|MERGE_RESOLUTION|>--- conflicted
+++ resolved
@@ -22,11 +22,6 @@
   gather_facts: True
 
   vars:
-<<<<<<< HEAD
-    - repo: https://github.com/edx/edx-analytics-pipeline.git
-    - branch: master
-=======
->>>>>>> 3dd1036d
     # - root_data_dir: /var/lib/analytics-tasks
     # - root_log_dir: /var/log/analytics-tasks
     - working_dir: "{{ root_data_dir }}/{{ uuid }}"
@@ -39,10 +34,6 @@
       - hostname: github.com
         public_key: 'ssh-rsa AAAAB3NzaC1yc2EAAAABIwAAAQEAq2A7hRGmdnm9tUDbO9IDSwBK6TbQa+PXYPCPy6rbTrTtw7PHkccKrpp0yVhp5HdEIcKr6pLlVDBfOLX9QUsyCOV0wzfjIJNlGEYsdlLJizHhbn2mUjvSAHQqZETYP81eFzLQNnPHt4EVVUh7VfDESU84KezmD5QlWpXLmvU31/yMf+Se8xhHTvKSCZIFImWwoG6mbUoWf9nzpIoaSjB+weqqUUmpaaasXVal72J+UX2B+2RPW3RcT0eOzQgqlJL3RKrTJvdsjE3JEAvGq3lGHSZXy28G3skua2SmVi/w4yCE6gbODqnTWlg7+wC604ydGXA8VJiS5ap43JXiUFFAaQ=='
     - local_log_dir: build/logs
-<<<<<<< HEAD
-    - wheel_pyver: 2.7
-=======
->>>>>>> 3dd1036d
     - common_debian_variants:
       - Ubuntu
       - Debian
@@ -111,10 +102,6 @@
       sudo: True
       when: ansible_distribution in common_redhat_variants
 
-<<<<<<< HEAD
-    - name: analytics tasks repository checked out
-      git: repo={{ repo }} dest={{ working_repo_dir }} version=master
-=======
     - name: repositories checked out
       git: >
         repo={{ item.url }}
@@ -125,23 +112,14 @@
     - name: branches fetched
       command: git fetch --all chdir={{ working_dir }}/{{ item.dir_name }}
       with_items: repos
->>>>>>> 3dd1036d
 
     - name: origin/HEAD updated
       command: git remote set-head origin --auto chdir={{ working_dir }}/{{ item.dir_name }}
       with_items: repos
 
-<<<<<<< HEAD
-    - name: update origin/HEAD
-      command: git remote set-head origin --auto chdir={{ working_repo_dir }}
-
-    - name: branch checked out
-      command: git checkout {{ branch }} chdir={{ working_repo_dir }}
-=======
     - name: branches checked out
       command: git checkout {{ item.branch }} chdir={{ working_dir }}/{{ item.dir_name }}
       with_items: repos
->>>>>>> 3dd1036d
 
     - name: ensure system packages are installed
       command: make system-requirements chdir={{ working_repo_dir }}
@@ -168,34 +146,13 @@
     - name: virtualenv created
       command: >
         virtualenv --python={{ virtualenv_python }} {{ virtualenv_extra_args }} {{ working_venv_dir }}
-<<<<<<< HEAD
-=======
       when: not virtualenv_created.stat.exists
->>>>>>> 3dd1036d
 
     - name: update pip
       command: >
         {{ working_venv_dir }}/bin/pip install -U pip
 
     - name: virtualenv initialized on Debian
-<<<<<<< HEAD
-      shell: >
-        . {{ working_venv_dir }}/bin/activate && make install
-        chdir={{ working_repo_dir }}
-      environment:
-        WHEEL_URL: "{{ wheel_url | default('http://edx-wheelhouse.s3-website-us-east-1.amazonaws.com/Debian/squeeze') }}"
-        WHEEL_PYVER: "{{ wheel_pyver }}"
-      when: ansible_distribution in common_debian_variants
-
-    - name: virtualenv initialized on RHEL
-      shell: >
-        . {{ working_venv_dir }}/bin/activate && make install
-        chdir={{ working_repo_dir }}
-      environment:
-        WHEEL_URL: "{{ wheel_url | default('http://edx-wheelhouse.s3-website-us-east-1.amazonaws.com/Amazon/emr4') }}"
-        WHEEL_PYVER: "{{ wheel_pyver }}"
-      when: ansible_distribution in common_redhat_variants
-=======
       shell: >
         . {{ working_venv_dir }}/bin/activate && make install
         chdir={{ working_repo_dir }}
@@ -220,7 +177,6 @@
         chdir={{ working_repo_dir }}
       when: ansible_distribution in common_redhat_variants
       with_items: packages
->>>>>>> 3dd1036d
 
     - name: logging configured
       template: src=logging.cfg.j2 dest={{ working_repo_dir }}/logging.cfg
@@ -228,25 +184,6 @@
     - name: configuration override removed
       file: path={{ working_repo_dir }}/override.cfg state=absent
 
-<<<<<<< HEAD
-    - name: secure config repository checked out
-      git: repo={{ secure_config_repo }} dest={{ secure_config_repo_dir }} version=master
-      when: secure_config is defined
-
-    - name: secure config branch fetched
-      command: git fetch --all chdir={{ secure_config_repo_dir }}
-      when: secure_config is defined
-
-    - name: secure config branch checked out
-      command: git checkout {{ secure_config_branch }} chdir={{ secure_config_repo_dir }}
-      when: secure_config is defined
-
-    - name: secure config installed
-      command: cp {{ secure_config_repo_dir }}/{{ secure_config }} {{ working_repo_dir }}/override.cfg
-      when: secure_config is defined
-
-=======
->>>>>>> 3dd1036d
     - name: configuration override installed
       copy: src={{ override_config }} dest={{ working_repo_dir }}/override.cfg mode=644
       when: override_config is defined
